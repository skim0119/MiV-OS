--- conflicted
+++ resolved
@@ -3,11 +3,8 @@
 
 import pytest
 
-<<<<<<< HEAD
 import numpy as np
 
-=======
->>>>>>> c6896878
 from miv.signal.filter import FilterProtocol, FilterCollection
 from tests.filter.mock_filter import mock_filter_list, mock_nonfilter_list
 
@@ -43,7 +40,6 @@
 
 def test_filter_collection_representation():
     filter_collection = FilterCollection()
-<<<<<<< HEAD
     assert "Collection" in repr(filter_collection)
 
     tag = "whats the point of doing a PhD?"
@@ -168,7 +164,4 @@
     """
 
     def test_filter_collection_operate_on_dataset(self):
-        pass  # TODO
-=======
-    assert "Collection" in repr(filter_collection)
->>>>>>> c6896878
+        pass  # TODO